--- conflicted
+++ resolved
@@ -88,6 +88,12 @@
   lowerHand: () => Promise<void>;
   remoteLowerHand: (targetUserId: string) => Promise<void>;
   disconnect: () => Promise<void>;
+  setPreferredSimulcastLayer: (opts: {
+    peerId: string;
+    label: ProducerLabel;
+    spatialLayer: number;
+    temporalLayer?: number;
+  }) => Promise<void>;
   setDisableFrux: (setting: boolean) => void;
 };
 
@@ -535,11 +541,8 @@
     raiseHand,
     lowerHand,
     remoteLowerHand,
-<<<<<<< HEAD
     setPreferredSimulcastLayer,
-=======
     setDisableFrux: (setting: boolean) => setDisableFrux(setting),
->>>>>>> 1905f264
 
     terminateCall,
   };
