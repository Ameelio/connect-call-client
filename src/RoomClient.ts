--- conflicted
+++ resolved
@@ -10,7 +10,8 @@
 import mitt, { Emitter } from "mitt";
 import {
   CallStatus,
-  ConnectionState,
+  ConnectionStateQuality,
+  OutputConnectionState,
   ProducerLabel,
   PRODUCER_UPDATE_REASONS,
   PublishedConsumerInfo,
@@ -20,28 +21,12 @@
   UserStatus,
 } from "./API";
 import Client from "./Client";
-<<<<<<< HEAD
-import { Quality } from "./ConnectionMonitor";
-
-export interface ConnectionStateEvent {
-  code: PRODUCER_UPDATE_REASONS;
-  timestamp: string; // new Date().toJSON()
-}
-
-export interface ConnectionState {
-  quality: Quality;
-  ping: number;
-  videoDisabled: boolean;
-}
-=======
->>>>>>> ba1985fd
-
-// TODO replace with real frux behavior
-const dummyConnectionState = {
-  quality: "excellent",
-  ping: 0,
+
+const unknownConnectionState = {
+  quality: ConnectionStateQuality.unknown,
+  ping: NaN,
   videoDisabled: false,
-} as ConnectionState;
+};
 
 const config: Record<MediaKind, ProducerOptions> = {
   video: {
@@ -83,7 +68,7 @@
     >
   >;
   status: UserStatus[];
-  connectionState: ConnectionState;
+  connectionState: OutputConnectionState;
 };
 
 type Events = {
@@ -125,6 +110,7 @@
     id: string;
     role: Role;
     status: UserStatus[];
+    connectionState: OutputConnectionState;
   };
   private client: Client;
   private state?: PublishedRoomState;
@@ -135,7 +121,7 @@
   private emitter: Emitter<Events>;
   private emitQueue: PromiseQueue = new PromiseQueue();
 
-  private fruxEnabled: boolean;
+  private fruxEnabled: boolean = false;
 
   protected constructor({
     client,
@@ -152,7 +138,6 @@
     userId: string;
     status: UserStatus[];
   }) {
-    this.disableFrux = false;
     this.client = client;
     this.producerTransport = producerTransport;
     this.consumerTransport = consumerTransport;
@@ -161,6 +146,7 @@
       id: userId,
       status,
       role,
+      connectionState: unknownConnectionState,
     };
 
     this.emitter = mitt();
@@ -204,7 +190,7 @@
     this.client.connectionMonitor.emitter.on(
       "quality",
       async (currentQuality) => {
-        client.emit("connectionState", currentQuality);
+        this.client.emit("connectionState", currentQuality);
       }
     );
     this.fruxEnabled = true;
@@ -232,8 +218,8 @@
         this.user.connectionState = selfReport.connectionState;
 
         if (
-          this.user.connectionState.quality === ConnectionStateQuality.bad &&
-          !this.localProducers[ProducerLabel.video]?.paused
+          this.user.connectionState.videoDisabled &&
+          this.localProducers[ProducerLabel.video]?.producer.paused === false
         ) {
           this.pauseProducer(ProducerLabel.video);
         }
@@ -264,12 +250,6 @@
                 key,
                 {
                   ...val,
-                  connectionState: {
-                    ...val.connectionState,
-                    videoDisabled:
-                      val.connectionState.quality ===
-                      ConnectionStateQuality.bad,
-                  },
                   consumers: Object.fromEntries(
                     await Promise.all(
                       Object.entries(val.consumers).map(
@@ -292,11 +272,6 @@
       if (selfReport) {
         this.emitter.emit("self", {
           ...selfReport,
-          connectionState: {
-            ...val.connectionState,
-            videoDisabled:
-              val.connectionState.quality === ConnectionStateQuality.bad,
-          },
           consumers: Object.fromEntries(
             await Promise.all(
               Object.entries(selfReport.consumers).map(
@@ -470,7 +445,7 @@
     if (
       label === ProducerLabel.video &&
       this.fruxEnabled &&
-      this.user.connectionState.quality === ConnectionStateQuality.bad
+      this.user.connectionState.videoDisabled
     )
       return;
 
