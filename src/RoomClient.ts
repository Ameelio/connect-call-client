--- conflicted
+++ resolved
@@ -316,23 +316,6 @@
       role: Role;
       status: UserStatus[];
     }) => {
-<<<<<<< HEAD
-      if (!this.peers[id]) {
-        this.peers[id] = {
-          user: { id, role },
-          consumers: {},
-          streams: {
-            [ProducerLabel.video]: new MediaStream(),
-            [ProducerLabel.audio]: new MediaStream(),
-            [ProducerLabel.screenshare]: new MediaStream(),
-          },
-          status,
-          pausedStates: {},
-          connectionState: { quality: "unknown", ping: NaN },
-        };
-        this.emitter.emit("onPeerConnect", { id, role });
-      }
-=======
       if (role === Role.monitor) {
         this.monitors.add(id);
         this.emitter.emit("onMonitorJoin", id);
@@ -341,16 +324,17 @@
           this.peers[id] = {
             user: { id, role },
             consumers: {},
-            stream: new MediaStream(),
-            screenshareStream: new MediaStream(),
+            streams: {
+              [ProducerLabel.video]: new MediaStream(),
+              [ProducerLabel.audio]: new MediaStream(),
+              [ProducerLabel.screenshare]: new MediaStream(),
+            },
             status,
             pausedStates: {},
             connectionState: { quality: "unknown", ping: NaN },
           };
           this.emitter.emit("onPeerConnect", { id, role });
         }
->>>>>>> 9feb3bac
-
         this.peers[id].status = status;
         this.emitter.emit("onPeerUpdate", this.peers[id]);
       }
