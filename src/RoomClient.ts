import * as mediasoupClient from "mediasoup-client";
import {
  Consumer,
  DtlsParameters,
  MediaKind,
  Producer,
  ProducerOptions,
  Transport,
} from "mediasoup-client/lib/types";
import mitt, { Emitter } from "mitt";
import { CallStatus, Participant } from "./API";
import Client from "./Client";
import { Quality } from "./ConnectionMonitor";

const config: Record<MediaKind, ProducerOptions> = {
  video: {
    encodings: [
      {
        rid: "r0",
        maxBitrate: 50000,
        maxFramerate: 10,
        scalabilityMode: "S1T3",
      },
      {
        rid: "r1",
        maxBitrate: 300000,
        scalabilityMode: "S1T3",
      },
      {
        rid: "r2",
        maxBitrate: 900000,
        scalabilityMode: "S1T3",
      },
    ],
    codecOptions: {
      videoGoogleStartBitrate: 1000,
    },
  },
  audio: {},
};

export type Peer = {
  user: Participant;
  stream: MediaStream;
};

export interface ConnectionState {
  quality: Quality;
  ping: number;
  // TODO: possibly expand this to include more details like bandwidth, latency, overall health, reconnect history
}

type Events = {
  onStatusChange: CallStatus;
  onPeerConnect: Participant;
  onPeerDisconnect: Participant;
  onPeerUpdate: Peer;
  onTextMessage: { user: Participant; contents: string };
  onTimer: { name: "maxDuration"; msRemaining: number; msElapsed: number };
<<<<<<< HEAD
  onConnectionState: ConnectionState;
=======
>>>>>>> 80c12cac
};

class RoomClient {
  private producers: Partial<Record<MediaKind, Producer>> = {};
  private peers: Record<
    string,
    Peer & { consumers: Partial<Record<MediaKind, Consumer>> }
  > = {};
  private emitter: Emitter<Events>;

  static async connect(call: {
    id: string;
    url: string;
    token: string;
  }): Promise<RoomClient> {
    const client = await Client.connect(call.url);

    // Request to join the room.
    const {
      producerTransportInfo,
      consumerTransportInfo,
      routerRtpCapabilities,
    } = await client.emit("join", {
      callId: call.id,
      token: call.token,
    });

    // Load up a local media device consistent with server
    const device = new mediasoupClient.Device();
    await device.load({ routerRtpCapabilities });

    // this handler is necessary to finish connecting a transport
    // https://mediasoup.org/documentation/v3/mediasoup-client/api/#transport-on-connect
    const finishTransportConnection =
      (transportId: string) =>
      (
        { dtlsParameters }: { dtlsParameters: DtlsParameters },
        onSuccess: () => void,
        onFailure: (e: unknown) => void
      ) => {
        client
          .emit("establishDtls", {
            dtlsParameters,
            callId: call.id,
            transportId: transportId,
          })
          .then(onSuccess, onFailure);
      };

    let producerTransport: Transport | null = null;
    if (producerTransportInfo) {
      producerTransport = device.createSendTransport(producerTransportInfo);

      producerTransport.on(
        "connect",
        finishTransportConnection(producerTransport.id)
      );
    }

    const consumerTransport = device.createRecvTransport(consumerTransportInfo);
    consumerTransport.on(
      "connect",
      finishTransportConnection(consumerTransport.id)
    );

    await client.emit("declareRtpCapabilities", {
      rtpCapabilities: device.rtpCapabilities,
    });

    return new RoomClient(
      call.id,
      client,
      producerTransport,
      consumerTransport
    );
  }

  protected constructor(
    private callId: string,
    private client: Client,
    private producerTransport: Transport | null,
    private consumerTransport: Transport
  ) {
    this.emitter = mitt();
    client.connectionMonitor.start();
    client.connectionMonitor.emitter.on("quality", (currentQuality) => {
      this.emitter.emit("onConnectionState", {
        quality: currentQuality.quality,
        ping: currentQuality.ping,
      });
    });

    // integrate produce event with the server
    // https://mediasoup.org/documentation/v3/mediasoup-client/api/#transport-on-produce
    producerTransport?.on(
      "produce",
      async ({ kind, rtpParameters }, callback) => {
        const { producerId } = await client.emit("produce", {
          callId: this.callId,
          kind,
          rtpParameters,
        });

        callback({ id: producerId });
      }
    );

    // listen for new peer tracks from the server
    client.on("consume", async ({ user, ...options }) => {
      const consumer = await consumerTransport.consume(options);

      if (!this.peers[user.id]) {
        this.peers[user.id] = {
          user,
          consumers: {},
          stream: new MediaStream(),
        };
        this.emitter.emit("onPeerConnect", user);
      }

      this.peers[user.id].consumers[options.kind] = consumer;
      this.peers[user.id].stream.addTrack(consumer.track);
      this.emitter.emit("onPeerUpdate", this.peers[user.id]);
    });

    // listen for tracks pausing and resuming
    client.on("producerUpdate", async ({ from, paused, type }) => {
      const peer = this.peers[from.id];
      if (!peer) throw new Error(`Unknown peer update ${from.type} ${from.id}`);
      const track = peer.consumers[type]?.track;
      if (track) {
        paused ? peer.stream.removeTrack(track) : peer.stream.addTrack(track);
      }

      this.emitter.emit("onPeerUpdate", peer);
    });

    // listen for peers disconnecting
    client.on("participantDisconnect", async (user) => {
      const peer = this.peers[user.id];
      if (peer) {
        peer.consumers.audio?.close();
        peer.consumers.video?.close();
        delete this.peers[user.id];
        this.emitter.emit("onPeerDisconnect", user);
      }
    });

    // listen for call status changes
    client.on("callStatus", (status) => {
      this.emitter.emit("onStatusChange", status);
    });

    client.on("textMessage", ({ from, contents }) => {
      this.emitter.emit("onTextMessage", { user: from, contents });
    });

    client.on("timer", ({ name, msRemaining, msElapsed }) => {
      this.emitter.emit("onTimer", { name, msRemaining, msElapsed });
    });

    // now that our handlers are prepared, we're reading to begin consuming
    void client.emit("finishConnecting", { callId });
  }

  on<E extends keyof Events>(name: E, handler: (data: Events[E]) => void) {
    this.emitter.on(name, handler);
  }

  off<E extends keyof Events>(name: E, handler: (data: Events[E]) => void) {
    this.emitter.off(name, handler);
  }

  get ConnectionState(): ConnectionState {
    const currentQuality = this.client.connectionMonitor.quality;
    return {
      quality: currentQuality.quality,
      ping: currentQuality.ping,
    };
  }

  async produce(track: MediaStreamTrack): Promise<void> {
    const type = track.kind as "audio" | "video";
    if (!this.producerTransport)
      throw new Error(`RoomClient is not able to produce media`);
    if (this.producers[type])
      throw new Error(`RoomClient is already producing ${type}`);

    const producer = await this.producerTransport.produce({
      ...config[type],
      track,
    });
    this.producers[type] = producer;
  }

  async terminate() {
    await this.client.emit("terminate", {});
  }

  async pauseVideo() {
    if (!this.producers.video) return;
    await this.updateProducer(this.producers.video, true);
  }

  async resumeVideo() {
    if (!this.producers.video) return;
    await this.updateProducer(this.producers.video, false);
  }

  async pauseAudio() {
    if (!this.producers.audio) return;
    await this.updateProducer(this.producers.audio, true);
  }

  async resumeAudio() {
    if (!this.producers.audio) return;
    await this.updateProducer(this.producers.audio, false);
  }

  async sendMessage(contents: string) {
    await this.client.emit("textMessage", { callId: this.callId, contents });
  }

  async close() {
    this.client.close();
    this.consumerTransport.close();
    this.producerTransport?.close();
    this.producers.audio?.close();
    this.producers.video?.close();
    this.emitter.all.clear();
    this.client.connectionMonitor.emitter.all.clear();
    this.client.connectionMonitor.stop();
    Object.values(this.peers).forEach((peer) => {
      peer.consumers.audio?.close();
      peer.consumers.video?.close();
    });
  }

  private async updateProducer(producer: Producer, paused: boolean) {
    paused ? producer.pause() : producer.resume();
    await this.client.emit("producerUpdate", {
      callId: this.callId,
      producerId: producer.id,
      paused,
      type: producer.kind as MediaKind,
    });
  }
}

export default RoomClient;<|MERGE_RESOLUTION|>--- conflicted
+++ resolved
@@ -57,10 +57,7 @@
   onPeerUpdate: Peer;
   onTextMessage: { user: Participant; contents: string };
   onTimer: { name: "maxDuration"; msRemaining: number; msElapsed: number };
-<<<<<<< HEAD
   onConnectionState: ConnectionState;
-=======
->>>>>>> 80c12cac
 };
 
 class RoomClient {
